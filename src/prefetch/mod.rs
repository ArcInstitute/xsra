--- conflicted
+++ resolved
@@ -1,4 +1,3 @@
-<<<<<<< HEAD
 use crate::cli::{AccessionOptions, MultiInputOptions, Provider};
 use anyhow::{bail, Result};
 use futures::{future::join_all, stream::FuturesUnordered, StreamExt};
@@ -9,25 +8,13 @@
     sync::Arc,
     time::Duration,
 };
-=======
-use std::fs::File;
-use std::io::{BufWriter, Write};
-use std::sync::Arc;
-use std::time::Duration;
-
-use anyhow::{bail, Result};
-use futures::{future::join_all, stream::FuturesUnordered, StreamExt};
-use indicatif::{MultiProgress, ProgressBar, ProgressStyle};
->>>>>>> 1b51c69f
 use tokio::{sync::Semaphore, time::sleep};
 
 #[cfg(not(test))]
 use reqwest::Client;
-<<<<<<< HEAD
-=======
-
-use crate::cli::{AccessionOptions, MultiInputOptions, Provider};
->>>>>>> 1b51c69f
+
+#[cfg(not(test))]
+use reqwest::Client;
 
 /// Semaphore for rate limiting (NCBI limits to 3 requests per second)
 pub const RATE_LIMIT_SEMAPHORE: usize = 3;
@@ -59,10 +46,7 @@
     Ok(response)
 }
 
-<<<<<<< HEAD
-=======
 // Note: This version of query_entrez is used in tests
->>>>>>> 1b51c69f
 #[cfg(test)]
 pub async fn query_entrez(accession: &str) -> Result<String> {
     match accession {
@@ -232,6 +216,7 @@
 
             // Execute the request
             let result = identify_url(&accession_clone, &options_clone).await;
+            let result = identify_url(&accession_clone, &options_clone).await;
 
             // The permit is automatically released when it goes out of scope
             // Small delay to ensure we don't exceed rate limits when permits are released in bursts
@@ -323,6 +308,7 @@
     Ok(())
 }
 
+pub async fn prefetch(input: &MultiInputOptions, output_dir: Option<&str>) -> Result<()> {
 pub async fn prefetch(input: &MultiInputOptions, output_dir: Option<&str>) -> Result<()> {
     let accessions = input.accession_set();
 
@@ -403,12 +389,6 @@
                         continue;
                     }
                 }
-<<<<<<< HEAD
-=======
-            }
-            Err(e) => {
-                eprintln!("Error for accession {}: {}", accession, e);
->>>>>>> 1b51c69f
             }
             Err(e) => {
                 eprintln!("Error for accession {}: {}", accession, e);
@@ -420,7 +400,6 @@
     while let Some(result) = https_downloads.next().await {
         if let Err(e) = result {
             eprintln!("Download error: {}", e);
-<<<<<<< HEAD
         }
     }
 
@@ -432,19 +411,6 @@
         }
     }
 
-=======
-        }
-    }
-
-    // Process GCP downloads - since gsutil has its own concurrency management,
-    // we'll run them sequentially to avoid overwhelming the terminal output
-    for (url, path, project_id, pb) in gcp_downloads {
-        if let Err(e) = download_url_gcp(url, path, project_id, pb).await {
-            eprintln!("GCP download error: {}", e);
-        }
-    }
-
->>>>>>> 1b51c69f
     Ok(())
 }
 
@@ -524,7 +490,6 @@
             Some("https://example.com/SRR123456.sra".to_string())
         );
     }
-<<<<<<< HEAD
 
     #[test]
     fn parse_url_filters_unwanted_formats() {
@@ -549,32 +514,6 @@
         );
     }
 
-=======
-
-    #[test]
-    fn parse_url_filters_unwanted_formats() {
-        let response = r#"
-            url="https://example.com/SRR999999.sra"
-            url="https://example.com/SRR123456.fastq"
-            url="https://example.com/SRR123456.sra.gz"
-            url="https://example.com/SRR123456.sra"
-        "#;
-        let result = parse_url("SRR123456", response, true, Provider::Https);
-        assert_eq!(
-            result,
-            Some("https://example.com/SRR123456.sra".to_string())
-        );
-    }
-
-    #[test]
-    fn parse_url_returns_none_when_no_match() {
-        assert_eq!(
-            parse_url("SRR123456", "no urls here", true, Provider::Https),
-            None
-        );
-    }
-
->>>>>>> 1b51c69f
     // parse_url_with_fallback tests
     #[test]
     fn fallback_prefers_requested_quality_when_both_available() {
@@ -643,13 +582,8 @@
     }
 
     // identify_url tests
-<<<<<<< HEAD
     #[tokio::test]
     async fn identify_url_succeeds_with_proper_provider() {
-=======
-    #[test]
-    fn identify_url_succeeds_with_proper_provider() {
->>>>>>> 1b51c69f
         let options = AccessionOptions {
             full_quality: true,
             lite_only: false,
@@ -659,15 +593,8 @@
             gcp_project_id: Some("test-project".to_string()),
         };
 
-<<<<<<< HEAD
         // Test with SRR123456 which returns GCP URLs in our mock
         let result = identify_url("SRR123456", &options).await;
-=======
-        let runtime = tokio::runtime::Runtime::new().unwrap();
-        let result = runtime.block_on(identify_url("SRR123456", &options));
-
-        // Test with SRR123456 which returns GCP URLs in our mock
->>>>>>> 1b51c69f
         assert!(
             result.is_ok(),
             "Failed to identify GCP URL: {:?}",
@@ -678,13 +605,8 @@
         assert_eq!(url, "gs://test-bucket/sra/SRR123456/SRR123456.sra");
     }
 
-<<<<<<< HEAD
     #[tokio::test]
     async fn identify_url_fails_with_unsupported_provider() {
-=======
-    #[test]
-    fn identify_url_fails_with_unsupported_provider() {
->>>>>>> 1b51c69f
         let options = AccessionOptions {
             full_quality: true,
             lite_only: false,
@@ -694,7 +616,6 @@
             gcp_project_id: None,
         };
 
-<<<<<<< HEAD
         let result = identify_url("SRR123456", &options).await;
         assert!(result.is_err());
     }
@@ -705,20 +626,6 @@
         options.retry_limit = 0;
 
         let result = identify_url("INVALID", &options).await;
-=======
-        let runtime = tokio::runtime::Runtime::new().unwrap();
-        let result = runtime.block_on(identify_url("SRR123456", &options));
-        assert!(result.is_err());
-    }
-
-    #[test]
-    fn identify_url_fails_with_zero_retries() {
-        let mut options = create_test_accession_options();
-        options.retry_limit = 0;
-
-        let runtime = tokio::runtime::Runtime::new().unwrap();
-        let result = runtime.block_on(identify_url("INVALID", &options));
->>>>>>> 1b51c69f
         assert!(result.is_err());
         assert!(result
             .unwrap_err()
@@ -852,13 +759,8 @@
     }
 
     // prefetch tests
-<<<<<<< HEAD
     #[tokio::test]
     async fn prefetch_fails_with_empty_accessions() {
-=======
-    #[test]
-    fn prefetch_fails_with_empty_accessions() {
->>>>>>> 1b51c69f
         let input = MultiInputOptions {
             accessions: vec![],
             options: AccessionOptions {
@@ -871,12 +773,7 @@
             },
         };
 
-<<<<<<< HEAD
         let result = prefetch(&input, None).await;
-=======
-        let runtime = tokio::runtime::Runtime::new().unwrap();
-        let result = runtime.block_on(prefetch(&input, None));
->>>>>>> 1b51c69f
         assert!(result.is_err());
         assert!(result
             .unwrap_err()
@@ -884,13 +781,8 @@
             .contains("No accessions provided"));
     }
 
-<<<<<<< HEAD
     #[tokio::test]
     async fn prefetch_fails_with_unsupported_aws_provider() {
-=======
-    #[test]
-    fn prefetch_fails_with_unsupported_aws_provider() {
->>>>>>> 1b51c69f
         let input = MultiInputOptions {
             accessions: vec!["SRR123456".to_string()],
             options: AccessionOptions {
@@ -903,12 +795,7 @@
             },
         };
 
-<<<<<<< HEAD
         let result = prefetch(&input, None).await;
-=======
-        let runtime = tokio::runtime::Runtime::new().unwrap();
-        let result = runtime.block_on(prefetch(&input, None));
->>>>>>> 1b51c69f
         assert!(result.is_err());
         let err_msg = result.unwrap_err().to_string();
         assert_eq!(
@@ -917,13 +804,8 @@
         );
     }
 
-<<<<<<< HEAD
     #[tokio::test]
     async fn prefetch_fails_with_gcp_provider_missing_project_id() {
-=======
-    #[test]
-    fn prefetch_fails_with_gcp_provider_missing_project_id() {
->>>>>>> 1b51c69f
         let input = MultiInputOptions {
             accessions: vec!["SRR123456".to_string()],
             options: AccessionOptions {
@@ -936,12 +818,7 @@
             },
         };
 
-<<<<<<< HEAD
         let result = prefetch(&input, None).await;
-=======
-        let runtime = tokio::runtime::Runtime::new().unwrap();
-        let result = runtime.block_on(prefetch(&input, None));
->>>>>>> 1b51c69f
         assert!(result.is_err());
         let err_msg = result.unwrap_err().to_string();
         assert!(err_msg.contains("GCP project ID is required for GCP downloads"));
