--- conflicted
+++ resolved
@@ -33,11 +33,8 @@
 zstd = { version = "0.13.2", features = ["zstdmt"] }
 
 [dev-dependencies]
-<<<<<<< HEAD
 assert_cmd = "2.0.17"
 predicates = "3.1.3"
-=======
->>>>>>> 1b51c69f
 mockito = "1.7.0"
 tempfile = "3.20.0"
 tokio-test = "0.4.4"
